--- conflicted
+++ resolved
@@ -1,7 +1,4 @@
-<<<<<<< HEAD
 /* eslint-disable react-hooks/exhaustive-deps */
-=======
->>>>>>> a9444b66
 import { useState, useEffect, useRef } from 'react';
 import { useRecoilValue, useSetRecoilState } from 'recoil';
 import copy from 'copy-to-clipboard';
