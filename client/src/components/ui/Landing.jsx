import { useRecoilValue, useSetRecoilState } from 'recoil';
import useDocumentTitle from '~/hooks/useDocumentTitle';
import SunIcon from '../svg/SunIcon';
import LightningIcon from '../svg/LightningIcon';
import CautionIcon from '../svg/CautionIcon';
<<<<<<< HEAD
import store from '~/store';

export default function Landing() {
  // const [showingTemplates, setShowingTemplates] = useState(false);
=======

import store from '~/store';

export default function Landing() {
>>>>>>> 638faf98
  const setText = useSetRecoilState(store.text);
  const conversation = useRecoilValue(store.conversation);
  const { title = 'New Chat' } = conversation || {};

  useDocumentTitle(title);

  const clickHandler = (e) => {
    e.preventDefault();
    const { innerText } = e.target;
    const quote = innerText.split('"')[1].trim();
    setText(quote);
  };

<<<<<<< HEAD
  // const showTemplates = (e) => {
  //   e.preventDefault();
  //   setShowingTemplates(!showingTemplates);
  // };

=======
>>>>>>> 638faf98
  return (
    <div className="flex h-full flex-col items-center overflow-y-auto pt-0 text-sm dark:bg-gray-800">
      <div className="w-full px-6 text-gray-800 dark:text-gray-100 md:flex md:max-w-2xl md:flex-col lg:max-w-3xl">
        <h1
          id="landing-title"
          className="mb-10 ml-auto mr-auto mt-6 flex items-center justify-center gap-2 text-center text-4xl font-semibold sm:mb-16 md:mt-[10vh]"
        >
          {import.meta.env.VITE_APP_TITLE || 'LibreChat'}
        </h1>
        <div className="items-start gap-3.5 text-center md:flex">
          <div className="mb-8 flex flex-1 flex-col gap-3.5 md:mb-auto">
            <h2 className="m-auto flex items-center gap-3 text-lg font-normal md:flex-col md:gap-2">
              <SunIcon />
              Examples
            </h2>
            <ul className="m-auto flex w-full flex-col gap-3.5 sm:max-w-md">
              <button
                onClick={clickHandler}
                className="w-full rounded-md bg-gray-50 p-3 hover:bg-gray-200 dark:bg-white/5 dark:hover:bg-gray-900"
              >
                &quot;Explain quantum computing in simple terms&quot; →
              </button>
              <button
                onClick={clickHandler}
                className="w-full rounded-md bg-gray-50 p-3 hover:bg-gray-200 dark:bg-white/5 dark:hover:bg-gray-900"
              >
                &quot;Got any creative ideas for a 10 year old&apos;s birthday?&quot; →
              </button>
              <button
                onClick={clickHandler}
                className="w-full rounded-md bg-gray-50 p-3 hover:bg-gray-200 dark:bg-white/5 dark:hover:bg-gray-900"
              >
                &quot;How do I make an HTTP request in Javascript?&quot; →
              </button>
            </ul>
          </div>
          <div className="mb-8 flex flex-1 flex-col gap-3.5 md:mb-auto">
            <h2 className="m-auto flex items-center gap-3 text-lg font-normal md:flex-col md:gap-2">
              <LightningIcon />
              Capabilities
            </h2>
            <ul className="m-auto flex w-full flex-col gap-3.5 sm:max-w-md">
              <li className="w-full rounded-md bg-gray-50 p-3 dark:bg-white/5">
                Remembers what user said earlier in the conversation
              </li>
              <li className="w-full rounded-md bg-gray-50 p-3 dark:bg-white/5">
                Allows user to provide follow-up corrections
              </li>
              <li className="w-full rounded-md bg-gray-50 p-3 dark:bg-white/5">
                Trained to decline inappropriate requests
              </li>
            </ul>
          </div>
          <div className="mb-8 flex flex-1 flex-col gap-3.5 md:mb-auto">
            <h2 className="m-auto flex items-center gap-3 text-lg font-normal md:flex-col md:gap-2">
              <CautionIcon />
              Limitations
            </h2>
            <ul className="m-auto flex w-full flex-col gap-3.5 sm:max-w-md">
              <li className="w-full rounded-md bg-gray-50 p-3 dark:bg-white/5">
                May occasionally generate incorrect information
              </li>
              <li className="w-full rounded-md bg-gray-50 p-3 dark:bg-white/5">
                May occasionally produce harmful instructions or biased content
              </li>
              <li className="w-full rounded-md bg-gray-50 p-3 dark:bg-white/5">
                Limited knowledge of world and events after 2021
              </li>
            </ul>
          </div>
        </div>
        {/* {!showingTemplates && (
          <div className="mt-8 mb-4 flex flex-col items-center gap-3.5 md:mt-16">
            <button
              onClick={showTemplates}
              className="btn btn-neutral justify-center gap-2 border-0 md:border"
            >
              <ChatIcon />
              Show Prompt Templates
            </button>
          </div>
        )}
        {!!showingTemplates && <Templates showTemplates={showTemplates}/>} */}
        {/* <div className="group h-32 w-full flex-shrink-0 dark:border-gray-900/50 dark:bg-gray-800 md:h-48" /> */}
      </div>
    </div>
  );
}<|MERGE_RESOLUTION|>--- conflicted
+++ resolved
@@ -3,17 +3,9 @@
 import SunIcon from '../svg/SunIcon';
 import LightningIcon from '../svg/LightningIcon';
 import CautionIcon from '../svg/CautionIcon';
-<<<<<<< HEAD
 import store from '~/store';
 
 export default function Landing() {
-  // const [showingTemplates, setShowingTemplates] = useState(false);
-=======
-
-import store from '~/store';
-
-export default function Landing() {
->>>>>>> 638faf98
   const setText = useSetRecoilState(store.text);
   const conversation = useRecoilValue(store.conversation);
   const { title = 'New Chat' } = conversation || {};
@@ -27,14 +19,6 @@
     setText(quote);
   };
 
-<<<<<<< HEAD
-  // const showTemplates = (e) => {
-  //   e.preventDefault();
-  //   setShowingTemplates(!showingTemplates);
-  // };
-
-=======
->>>>>>> 638faf98
   return (
     <div className="flex h-full flex-col items-center overflow-y-auto pt-0 text-sm dark:bg-gray-800">
       <div className="w-full px-6 text-gray-800 dark:text-gray-100 md:flex md:max-w-2xl md:flex-col lg:max-w-3xl">
