--- conflicted
+++ resolved
@@ -1,9 +1,5 @@
-<<<<<<< HEAD
 /* eslint-disable react-hooks/exhaustive-deps */
-import { useState, useEffect, useRef } from 'react';
-=======
 import { useState, useEffect, useRef, useContext } from 'react';
->>>>>>> a9444b66
 import NewChat from './NewChat';
 import Panel from '../svg/Panel';
 import Spinner from '../svg/Spinner';
