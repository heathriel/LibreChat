--- conflicted
+++ resolved
@@ -32,14 +32,9 @@
     environment:
       - HOST=0.0.0.0
       - NODE_ENV=production
-<<<<<<< HEAD
-      - MONGO_URI=mongodb://mongodb:27017/chatgpt-clone
+      - MONGO_URI=mongodb://mongodb:27017/LibreChat
       # - CHATGPT_REVERSE_PROXY=http://host.docker.internal:8080/api/conversation # if you are hosting your own chatgpt reverse proxy with docker
       # - OPENAI_REVERSE_PROXY=http://host.docker.internal:8070/v1/chat/completions # if you are hosting your own chatgpt reverse proxy with docker
-=======
-      - MONGO_URI=mongodb://mongodb:27017/LibreChat
-      # - CHATGPT_REVERSE_PROXY=http://host.docker.internal:8080/api/conversation # if you are hosting your own chatgpt reverse proxy
->>>>>>> 638faf98
       - MEILI_HOST=http://meilisearch:7700
       - MEILI_HTTP_ADDR=meilisearch:7700
     volumes:
